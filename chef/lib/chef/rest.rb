#
# Author:: Adam Jacob (<adam@opscode.com>)
# Author:: Thom May (<thom@clearairturbulence.org>)
# Author:: Nuo Yan (<nuo@opscode.com>)
# Copyright:: Copyright (c) 2009 Opscode, Inc.
# License:: Apache License, Version 2.0
#
# Licensed under the Apache License, Version 2.0 (the "License");
# you may not use this file except in compliance with the License.
# You may obtain a copy of the License at
# 
#     http://www.apache.org/licenses/LICENSE-2.0
# 
# Unless required by applicable law or agreed to in writing, software
# distributed under the License is distributed on an "AS IS" BASIS,
# WITHOUT WARRANTIES OR CONDITIONS OF ANY KIND, either express or implied.
# See the License for the specific language governing permissions and
# limitations under the License.
#

require 'chef/mixin/params_validate'
require 'chef/openid_registration'
require 'net/https'
require 'uri'
require 'json'
require 'tempfile'
require 'singleton'
require 'mixlib/authentication/signedheaderauth'

include Mixlib::Authentication::SignedHeaderAuth

class Chef
  class REST

    class CookieJar < Hash
      include Singleton
    end
    
<<<<<<< HEAD
    attr_accessor :url, :cookies, :signing_key, :sign_on_redirect, :sign_request
=======
    attr_accessor :url, :cookies, :client_name, :signing_key, :signing_key_filename
>>>>>>> cd9ecc24
    
    def initialize(url, client_name=Chef::Config[:node_name], signing_key_filename=Chef::Config[:client_key])
      @url = url
      @cookies = CookieJar.instance
      @client_name = client_name
<<<<<<< HEAD
      if signing_key
        @signing_key = load_signing_key(signing_key) 
        @sign_request = true
=======
      if signing_key_filename
        @signing_key_filename = signing_key_filename
        @signing_key = load_signing_key(signing_key_filename) 
>>>>>>> cd9ecc24
      else
        @signing_key = nil
        @sign_request = false
      end
      @sign_on_redirect = true
    end

    def load_signing_key(key)
      if File.exists?(key) && File.readable?(key)
        IO.read(key)
      else
        raise Chef::Exceptions::PrivateKeyMissing, "I cannot find #{key}, which you told me to use to sign requests!"
      end
    end
    
    # Register the client 
    def register(name=Chef::Config[:node_name], destination=Chef::Config[:client_key])

      if File.exists?(destination)
        raise Chef::Exceptions::CannotWritePrivateKey, "I cannot write your private key to #{destination} - check permissions?" unless File.writable?(destination)
      end

      nc = Chef::ApiClient.new
      nc.name(name)
      response = nc.save

      Chef::Log.debug("Registration response: #{response.inspect}")

      raise Chef::Exceptions::CannotWritePrivateKey, "The response from the server did not include a private key!" unless response.has_key?("private_key")

      begin
        # Write out the private key
        file = File.open(destination, "w")
        file.print(response["private_key"])
        file.close
      rescue 
        raise Chef::Exceptions::CannotWritePrivateKey, "I cannot write your private key to #{destination}"
      end

      true
    end

    # Send an HTTP GET request to the path
    #
    # === Parameters
    # path:: The path to GET
    # raw:: Whether you want the raw body returned, or JSON inflated.  Defaults 
    #   to JSON inflated.
    def get_rest(path, raw=false, headers={})
      run_request(:GET, create_url(path), headers, false, 10, raw)    
    end                               
                          
    # Send an HTTP DELETE request to the path
    def delete_rest(path, headers={}) 
      run_request(:DELETE, create_url(path), headers)       
    end                               
    
    # Send an HTTP POST request to the path                                  
    def post_rest(path, json, headers={})
      run_request(:POST, create_url(path), headers, json)    
    end                               
                                      
    # Send an HTTP PUT request to the path
    def put_rest(path, json, headers={})
      run_request(:PUT, create_url(path), headers, json)
    end
    
    def create_url(path)
      if path =~ /^(http|https):\/\//
        URI.parse(path)
      else
        URI.parse("#{@url}/#{path}")
      end
    end
    
    def sign_request(http_method, private_key, user_id, body = "", host="localhost")
      #body = "" if body == false
      timestamp = Time.now.utc.iso8601
      sign_obj = Mixlib::Authentication::SignedHeaderAuth.signing_object(
                                                         :http_method=>http_method,
                                                         :body=>body,
                                                         :user_id=>user_id,
                                                         :timestamp=>timestamp)
      signed =  sign_obj.sign(private_key).merge({:host => host})
      signed.inject({}){|memo, kv| memo["#{kv[0].to_s.upcase}"] = kv[1];memo}
    end
    
    # Actually run an HTTP request.  First argument is the HTTP method,
    # which should be one of :GET, :PUT, :POST or :DELETE.  Next is the
    # URL, then an object to include in the body (which will be converted with
    # .to_json) and finally, the limit of HTTP Redirects to follow (10).
    #
    # Typically, you won't use this method -- instead, you'll use one of
    # the helper methods (get_rest, post_rest, etc.)
    #
    # Will return the body of the response on success.
    def run_request(method, url, headers={}, data=false, limit=10, raw=false)
      
      http_retry_delay = Chef::Config[:http_retry_delay] 
      http_retry_count = Chef::Config[:http_retry_count]

      raise ArgumentError, 'HTTP redirect too deep' if limit == 0 

      http = Net::HTTP.new(url.host, url.port)
      if url.scheme == "https"
        http.use_ssl = true 
        if Chef::Config[:ssl_verify_mode] == :verify_none
          http.verify_mode = OpenSSL::SSL::VERIFY_NONE
        end
        if Chef::Config[:ssl_client_cert] && File.exists?(Chef::Config[:ssl_client_cert])
          http.cert = OpenSSL::X509::Certificate.new(File.read(Chef::Config[:ssl_client_cert]))
          http.key = OpenSSL::PKey::RSA.new(File.read(Chef::Config[:ssl_client_key]))
        end
      end

      http.read_timeout = Chef::Config[:rest_timeout]

      unless raw
        headers = headers.merge({ 
          'Accept' => "application/json",
        })
      end
      
      if @cookies.has_key?("#{url.host}:#{url.port}")
        headers['Cookie'] = @cookies["#{url.host}:#{url.port}"]
      end

      json_body = data ? data.to_json : nil 

      if @sign_request
        Chef::Log.debug("Signing the request as #{@client_name}")
        if json_body
          headers.merge!(sign_request(method, OpenSSL::PKey::RSA.new(@signing_key), @client_name, json_body, "#{url.host}:#{url.port}"))
        else
          headers.merge!(sign_request(method, OpenSSL::PKey::RSA.new(@signing_key), @client_name, "", "#{url.host}:#{url.port}"))
        end
      end
     
      req = nil
      case method
      when :GET
        req_path = "#{url.path}"
        req_path << "?#{url.query}" if url.query
        req = Net::HTTP::Get.new(req_path, headers)
      when :POST
        headers["Content-Type"] = 'application/json' if data
        req_path = "#{url.path}"
        req_path << "?#{url.query}" if url.query
        req = Net::HTTP::Post.new(req_path, headers)          
        req.body = json_body if json_body 
      when :PUT
        headers["Content-Type"] = 'application/json' if data
        req_path = "#{url.path}"
        req_path << "?#{url.query}" if url.query
        req = Net::HTTP::Put.new(req_path, headers)
        req.body = json_body if json_body 
      when :DELETE
        req_path = "#{url.path}"
        req_path << "?#{url.query}" if url.query
        req = Net::HTTP::Delete.new(req_path, headers)
      else
        raise ArgumentError, "You must provide :GET, :PUT, :POST or :DELETE as the method"
      end

      Chef::Log.debug("Sending HTTP Request via #{req.method} to #{url.host}:#{url.port}#{req.path}")
      
      # Optionally handle HTTP Basic Authentication
      req.basic_auth(url.user, url.password) if url.user

      res = nil
      tf = nil
      http_retries = 1

      begin
        res = http.request(req) do |response|
          if raw
            tf = Tempfile.new("chef-rest") 
            # Stolen from http://www.ruby-forum.com/topic/166423
            # Kudos to _why!
            size, total = 0, response.header['Content-Length'].to_i
            response.read_body do |chunk|
              tf.write(chunk) 
              size += chunk.size
              if size == 0
                Chef::Log.debug("#{req.path} done (0 length file)")
              elsif total == 0
                Chef::Log.debug("#{req.path} (zero content length)")
              else
                Chef::Log.debug("#{req.path}" + " %d%% done (%d of %d)" % [(size * 100) / total, size, total])
              end
            end
            tf.close 
            tf
          else
            response.read_body
          end
          response
        end

      rescue Errno::ECONNREFUSED => e
        Chef::Log.error("Connection refused connecting to #{url.host}:#{url.port} for #{req.path} #{http_retries}/#{http_retry_count}")
        sleep(http_retry_delay)
        retry if (http_retries += 1) < http_retry_count
        raise Errno::ECONNREFUSED, "Connection refused connecting to #{url.host}:#{url.port} for #{req.path}, giving up"
      rescue Timeout::Error
        Chef::Log.error("Timeout connecting to #{url.host}:#{url.port} for #{req.path}, retry #{http_retries}/#{http_retry_count}")
        sleep(http_retry_delay)
        retry if (http_retries += 1) < http_retry_count
        raise Timeout::Error, "Timeout connecting to #{url.host}:#{url.port} for #{req.path}, giving up"
      end
      
      if res.kind_of?(Net::HTTPSuccess)
        if res['set-cookie']
          @cookies["#{url.host}:#{url.port}"] = res['set-cookie']
        end
        if res['content-type'] =~ /json/
          response_body = res.body.chomp
          JSON.parse(response_body)
        else
          if raw
            tf
          else
            res.body
          end
        end
      elsif res.kind_of?(Net::HTTPFound) or res.kind_of?(Net::HTTPMovedPermanently)
        if res['set-cookie']
          @cookies["#{url.host}:#{url.port}"] = res['set-cookie']
        end
        @sign_request = false if @sign_on_redirect == false
        run_request(:GET, create_url(res['location']), {}, false, limit - 1, raw)
      else
        if res['content-type'] =~ /json/
          exception = JSON.parse(res.body)
          Chef::Log.warn("HTTP Request Returned #{res.code} #{res.message}: #{exception["error"].respond_to?(:join) ? exception["error"].join(", ") : exception["error"]}")
        end
        res.error!
      end
    end
    
  end
end<|MERGE_RESOLUTION|>--- conflicted
+++ resolved
@@ -36,25 +36,16 @@
       include Singleton
     end
     
-<<<<<<< HEAD
-    attr_accessor :url, :cookies, :signing_key, :sign_on_redirect, :sign_request
-=======
-    attr_accessor :url, :cookies, :client_name, :signing_key, :signing_key_filename
->>>>>>> cd9ecc24
+    attr_accessor :url, :cookies, :client_name, :signing_key, :signing_key_filename, :sign_on_redirect, :sign_request
     
     def initialize(url, client_name=Chef::Config[:node_name], signing_key_filename=Chef::Config[:client_key])
       @url = url
       @cookies = CookieJar.instance
       @client_name = client_name
-<<<<<<< HEAD
-      if signing_key
-        @signing_key = load_signing_key(signing_key) 
-        @sign_request = true
-=======
       if signing_key_filename
         @signing_key_filename = signing_key_filename
         @signing_key = load_signing_key(signing_key_filename) 
->>>>>>> cd9ecc24
+        @sign_request = true
       else
         @signing_key = nil
         @sign_request = false
