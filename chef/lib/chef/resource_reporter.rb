#
# Author:: Daniel DeLeo (<dan@opscode.com>)
# Author:: Prajakta Purohit (prajakta@opscode.com>)
# Auther:: Tyler Cloke (<tyler@opscode.com>)
#
# Copyright:: Copyright (c) 2012 Opscode, Inc.
# License:: Apache License, Version 2.0
#
# Licensed under the Apache License, Version 2.0 (the "License");
# you may not use this file except in compliance with the License.
# You may obtain a copy of the License at
#
#     http://www.apache.org/licenses/LICENSE-2.0
#
# Unless required by applicable law or agreed to in writing, software
# distributed under the License is distributed on an "AS IS" BASIS,
# WITHOUT WARRANTIES OR CONDITIONS OF ANY KIND, either express or implied.
# See the License for the specific language governing permissions and
# limitations under the License.
#

require 'uri'
require 'chef/event_dispatch/base'

class Chef
  class ResourceReporter < EventDispatch::Base



    class ResourceReport < Struct.new(:new_resource,
                                      :current_resource,
                                      :action,
                                      :exception,
                                      :elapsed_time)

      def self.new_with_current_state(new_resource, action, current_resource)
        report = new
        report.new_resource = new_resource
        report.action = action
        report.current_resource = current_resource
        report
      end

      def self.new_for_exception(new_resource, action)
        report = new
        report.new_resource = new_resource
        report.action = action
        report
      end

      def for_json
        as_hash = {}
        as_hash["type"]   = new_resource.class.dsl_name
        as_hash["name"]   = new_resource.name
        as_hash["id"]     = new_resource.identity
        as_hash["after"]  = new_resource.state
        as_hash["before"] = current_resource ? current_resource.state : {}
        as_hash["duration"] = (elapsed_time * 1000).to_i.to_s
        as_hash["delta"]  = new_resource.diff if new_resource.respond_to?("diff")
        as_hash["delta"]  = "" if as_hash["delta"].nil?

        # TODO: rename as "action"
        as_hash["result"] = action.to_s
        if success?
        else
          #as_hash["result"] = "failed"
        end
        as_hash["cookbook_name"] = new_resource.cookbook_name
        as_hash["cookbook_version"] = new_resource.cookbook_version.version
        as_hash

      end

      def finish
        self.elapsed_time = new_resource.elapsed_time
      end

      def success?
        !self.exception
      end
    end

    attr_reader :updated_resources
    attr_reader :status
    attr_reader :exception
    attr_reader :run_id
    attr_reader :error_descriptions

    def initialize(rest_client)
      if Chef::Config[:enable_reporting] && !Chef::Config[:why_run]
        @reporting_enabled = true
      else
        @reporting_enabled = false
      end
      @updated_resources = []
      @total_res_count = 0
      @pending_update  = nil
      @status = "success"
      @exception = nil
      @run_id = nil
      @rest_client = rest_client
      @node = nil
      @error_descriptions = {}
    end

    def node_load_completed(node, expanded_run_list_with_versions, config)
      @node = node
      if reporting_enabled?
        begin
          resource_history_url = "reports/nodes/#{node.name}/runs"
          server_response = @rest_client.post_rest(resource_history_url, {:action => :begin})
          run_uri = URI.parse(server_response["uri"])
          @run_id = ::File.basename(run_uri.path)
          Chef::Log.info("Chef server generated run history id: #{@run_id}")
        rescue Net::HTTPServerException => e
          raise unless e.response.code.to_s == "404"
          Chef::Log.debug("Received 404 attempting to generate run history id (URL Path: #{resource_history_url}), assuming feature is not supported.")
          @reporting_enabled = false
        end
      end
    end

    def resource_current_state_loaded(new_resource, action, current_resource)
      unless nested_resource?(new_resource)
        @pending_update = ResourceReport.new_with_current_state(new_resource, action, current_resource)
      end
    end

    def resource_up_to_date(new_resource, action)
      @total_res_count += 1
      @pending_update = nil unless nested_resource?(new_resource)
    end

    def resource_skipped(resource, action, conditional)
      @total_res_count += 1
      @pending_update = nil unless nested_resource?(resource)
    end

    def resource_updated(new_resource, action)
      @total_res_count += 1
    end

    def resource_failed(new_resource, action, exception)
      @total_res_count += 1
      unless nested_resource?(new_resource)
        @pending_update ||= ResourceReport.new_for_exception(new_resource, action)
        @pending_update.exception = exception
      end
      description = Formatters::ErrorMapper.resource_failed(new_resource, action, exception)
      @error_descriptions = description.for_json
    end

    def resource_completed(new_resource)
      if @pending_update && !nested_resource?(new_resource)
        @pending_update.finish
        @updated_resources << @pending_update
        @pending_update = nil
      end
    end

    def run_completed(node)
<<<<<<< HEAD
      if reporting_enabled?
        resource_history_url = "reports/nodes/#{node.name}/runs/#{run_id}"
        run_data = report(node)
        run_data["action"] = "end"
        Chef::Log.info("Sending resource update report (run-id: #{run_id})")
        Chef::Log.debug run_data.inspect
        @rest_client.post_rest(resource_history_url, run_data)
      else
        Chef::Log.debug("Server doesn't support resource history, skipping resource report.")
      end
    end

    def run_failed(node, exception)
      if reporting_enabled?
        resource_history_url = "reports/nodes/#{node.name}/runs/#{run_id}"
        Chef::Log.debug(resource_history_url)
        @exception = exception
        @status = "failure"
        run_data = report(node)
        run_data["action"] = "end"
        Chef::Log.info("Sending resource update report (run-id: #{run_id})")
        Chef::Log.debug run_data.inspect
        @rest_client.post_rest(resource_history_url, run_data)
      else
        Chef::Log.debug("Server doesn't support resource history, skipping resource report.")
      end
=======
      @status = "success"
      post_reporting_data
    end

    def run_failed(exception)
      @exception = exception
      @status = "failure"
      post_reporting_data
>>>>>>> ce103299
    end

    def post_reporting_data
      if reporting_enabled?
        run_data = prepare_run_data
        resource_history_url = "reports/nodes/#{@node.name}/runs/#{@run_id}"        
        Chef::Log.info("Sending resource update report (run-id: #{@run_id})")
        Chef::Log.debug run_data.inspect
        compressed_data = encode_gzip(run_data.to_json)
        Chef::Log.debug("Sending Compressed Run Data...")
        # Since we're posting compressed data we can not directly call
        # post_rest which expects JSON
        reporting_url = @rest_client.create_url(resource_history_url)
        @rest_client.raw_http_request(:POST, reporting_url, {'Content-Encoding' => 'gzip'}, compressed_data)
      else
        Chef::Log.debug("Server doesn't support resource history, skipping resource report.")
      end
    end
    
    def prepare_run_data
      run_data = {}
      run_data["action"] = "end"
      run_data["resources"] = updated_resources.map do |resource_record|
        resource_record.for_json
      end
      run_data["status"] = @status
      run_data["run_list"] = @node.run_list.to_json
      run_data["total_res_count"] = @total_res_count.to_s
      run_data["data"] = {}
<<<<<<< HEAD
      if @exception
        run_data["data"]["class"] = @exception.class
        run_data["data"]["message"] = @exception.message
        run_data["data"]["description"] = @error_descriptions
        # if in array format, we join it on newline
        if @exception.backtrace.respond_to?("join")
          run_data["data"]["stacktrace"] = @exception.backtrace.join("\n")
        else
          run_data["data"]["stacktrace"] = @exception.backtrace
        end
      else
        run_data["data"]["description"] = @error_descriptions
=======
      if exception
        exception_data = {}
        exception_data["class"] = exception.inspect
        exception_data["message"] = exception.message
        exception_data["backtrace"] = exception.backtrace.to_json
        exception_data["description"] =  @error_descriptions
        run_data["data"]["exception"] = exception_data
>>>>>>> ce103299
      end
      run_data
    end

    def run_list_expand_failed(node, exception)
      description = Formatters::ErrorMapper.run_list_expand_failed(node, exception)
      @error_descriptions = description.for_json
    end

    def cookbook_resolution_failed(expanded_run_list, exception)
      description = Formatters::ErrorMapper.cookbook_resolution_failed(expanded_run_list, exception)
      @error_descriptions = description.for_json
    end

    def cookbook_sync_failed(cookbooks, exception)
      description = Formatters::ErrorMapper.cookbook_sync_failed(cookbooks, exception)
      @error_descriptions = description.for_json
    end

    def reporting_enabled?
      @reporting_enabled
    end

    private

    # If we are getting messages about a resource while we are in the middle of
    # another resource's update, we assume that the nested resource is just the
    # implementation of a provider, and we want to hide it from the reporting
    # output.
    def nested_resource?(new_resource)
      @pending_update && @pending_update.new_resource != new_resource
    end

    def encode_gzip(data)
      "".tap do |out|
        Zlib::GzipWriter.wrap(StringIO.new(out)){|gz| gz << data }
      end
    end

  end
end<|MERGE_RESOLUTION|>--- conflicted
+++ resolved
@@ -159,34 +159,6 @@
     end
 
     def run_completed(node)
-<<<<<<< HEAD
-      if reporting_enabled?
-        resource_history_url = "reports/nodes/#{node.name}/runs/#{run_id}"
-        run_data = report(node)
-        run_data["action"] = "end"
-        Chef::Log.info("Sending resource update report (run-id: #{run_id})")
-        Chef::Log.debug run_data.inspect
-        @rest_client.post_rest(resource_history_url, run_data)
-      else
-        Chef::Log.debug("Server doesn't support resource history, skipping resource report.")
-      end
-    end
-
-    def run_failed(node, exception)
-      if reporting_enabled?
-        resource_history_url = "reports/nodes/#{node.name}/runs/#{run_id}"
-        Chef::Log.debug(resource_history_url)
-        @exception = exception
-        @status = "failure"
-        run_data = report(node)
-        run_data["action"] = "end"
-        Chef::Log.info("Sending resource update report (run-id: #{run_id})")
-        Chef::Log.debug run_data.inspect
-        @rest_client.post_rest(resource_history_url, run_data)
-      else
-        Chef::Log.debug("Server doesn't support resource history, skipping resource report.")
-      end
-=======
       @status = "success"
       post_reporting_data
     end
@@ -195,7 +167,6 @@
       @exception = exception
       @status = "failure"
       post_reporting_data
->>>>>>> ce103299
     end
 
     def post_reporting_data
@@ -225,20 +196,7 @@
       run_data["run_list"] = @node.run_list.to_json
       run_data["total_res_count"] = @total_res_count.to_s
       run_data["data"] = {}
-<<<<<<< HEAD
-      if @exception
-        run_data["data"]["class"] = @exception.class
-        run_data["data"]["message"] = @exception.message
-        run_data["data"]["description"] = @error_descriptions
-        # if in array format, we join it on newline
-        if @exception.backtrace.respond_to?("join")
-          run_data["data"]["stacktrace"] = @exception.backtrace.join("\n")
-        else
-          run_data["data"]["stacktrace"] = @exception.backtrace
-        end
-      else
-        run_data["data"]["description"] = @error_descriptions
-=======
+
       if exception
         exception_data = {}
         exception_data["class"] = exception.inspect
@@ -246,7 +204,6 @@
         exception_data["backtrace"] = exception.backtrace.to_json
         exception_data["description"] =  @error_descriptions
         run_data["data"]["exception"] = exception_data
->>>>>>> ce103299
       end
       run_data
     end
