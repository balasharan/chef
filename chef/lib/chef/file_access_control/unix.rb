#
# Author:: Adam Jacob (<adam@opscode.com>)
# Author:: Daniel DeLeo (<dan@opscode.com>)
# Author:: Seth Chisamore (<schisamo@opscode.com>)
# Copyright:: Copyright (c) 2008-2011 Opscode, Inc.
# License:: Apache License, Version 2.0
#
# Licensed under the Apache License, Version 2.0 (the "License");
# you may not use this file except in compliance with the License.
# You may obtain a copy of the License at
#
#     http://www.apache.org/licenses/LICENSE-2.0
#
# Unless required by applicable law or agreed to in writing, software
# distributed under the License is distributed on an "AS IS" BASIS,
# WITHOUT WARRANTIES OR CONDITIONS OF ANY KIND, either express or implied.
# See the License for the specific language governing permissions and
# limitations under the License.
#

require 'chef/log'

class Chef
  class FileAccessControl
    module Unix
      UINT = (1 << 32)
      UID_MAX = (1 << 32) - 10

      def set_all
        set_owner
        set_group
        set_mode
      end

      def requires_changes?
        should_update_mode? || should_update_owner? || should_update_group?
      end

      def describe_changes
        changes = []
        changes << "change mode from '#{current_mode_s}' to '#{target_mode_s}'" if should_update_mode?
        changes << "change owner from '#{current_resource.owner}' to '#{resource.owner}'" if should_update_owner?
        changes << "change group from '#{current_resource.group}' to '#{resource.group}'" if should_update_group?
        changes
      end

      def target_uid
        uid_from_resource(resource)
      end

      def current_uid
        uid_from_resource(current_resource)
      end

      def should_update_owner?
        target_uid != current_uid
      end

      def set_owner
        if should_update_owner?
          chown(target_uid, nil, file)
          Chef::Log.info("#{log_string} owner changed to #{target_uid}")
          modified
        end
      end

      def target_gid
        gid_from_resource(resource)
      end

      def current_gid
        gid_from_resource(current_resource)
      end

      def gid_from_resource(resource)
        return nil if resource == nil or resource.group.nil?
        if resource.group.kind_of?(String)
          diminished_radix_complement( Etc.getgrnam(resource.group).gid )
        elsif resource.group.kind_of?(Integer)
          resource.group
        else
          Chef::Log.error("The `group` parameter of the #@resource resource is set to an invalid value (#{resource.owner.inspect})")
          raise ArgumentError, "cannot resolve #{resource.group.inspect} to gid, group must be a string or integer"
        end
      rescue ArgumentError
        provider.requirements.assert(:create, :create_if_missing, :touch) do |a|
          a.assertion { false }
          a.failure_message(Chef::Exceptions::GroupIDNotFound, "cannot determine group id for '#{resource.group}', does the group exist on this system?")
          a.whyrun("Assuming user #{resource.owner} would have been created")
        end
        return nil
      end

      def should_update_group?
        target_gid != current_gid
      end

      def set_group
        if should_update_group?
          chown(nil, target_gid, file)
          Chef::Log.info("#{log_string} group changed to #{target_gid}")
          modified
        end
      end

<<<<<<< HEAD
      def mode_from_resource(res)
        return nil if res == nil or res.mode.nil?
        (res.mode.respond_to?(:oct) ? res.mode.oct : res.mode.to_i) & 007777
      end
      # TODO rename this to a more generic target_permissions
=======
>>>>>>> 536bc2c2
      def target_mode
        mode_from_resource(resource)
      end

      def target_mode_s
        target_mode.nil? ? "n/a" : "0#{target_mode.to_s(8)}"
      end

      def current_mode
        mode_from_resource(current_resource)
      end

      def current_mode_s
        current_mode.nil? ? "n/a" : "0#{current_mode.to_s(8)}"
      end

      def should_update_mode?
        current_mode != target_mode
      end

      def set_mode
<<<<<<< HEAD
        if should_update_mode?
          File.chmod(target_mode, file)
          Chef::Log.info("#{log_string} mode changed to #{target_mode.to_s(8)}")

=======
        if (mode = target_mode) && (mode != (stat.mode & 007777))
          chmod(target_mode, file)
          Chef::Log.info("#{log_string} mode changed to #{mode.to_s(8)}")
>>>>>>> 536bc2c2
          modified
        end
      end

      def stat
        if File.symlink?(file)
          @stat ||= File.lstat(file)
        else
          @stat ||= File.stat(file)
        end
      end

      private

      def chmod(mode, file)
        if File.symlink?(file)
          File.lchmod(mode, file)
        else
          File.chmod(mode, file)
        end
      end

      def chown(uid, gid, file)
        if ::File.symlink?(file)
          File.lchown(uid, gid, file)
        else
          File.chown(uid, gid, file)
        end
      end

      # Workaround the fact that Ruby's Etc module doesn't believe in negative
      # uids, so negative uids show up as the diminished radix complement of
      # a uint. For example, a uid of -2 is reported as 4294967294
      def diminished_radix_complement(int)
        if int > UID_MAX
          int - UINT
        else
          int
        end
      end

      def uid_from_resource(resource) 
        return nil if resource == nil or resource.owner.nil?
        if resource.owner.kind_of?(String)
          diminished_radix_complement( Etc.getpwnam(resource.owner).uid )
        elsif resource.owner.kind_of?(Integer)
          resource.owner
        else
          Chef::Log.error("The `owner` parameter of the #@resource resource is set to an invalid value (#{resource.owner.inspect})")
          raise ArgumentError, "cannot resolve #{resource.owner.inspect} to uid, owner must be a string or integer"
        end
      rescue ArgumentError
        provider.requirements.assert(:create, :create_if_missing, :touch) do |a|
          a.assertion { false }
          a.failure_message(Chef::Exceptions::UserIDNotFound, "cannot determine user id for '#{resource.owner}', does the user exist on this system?")
          a.whyrun("Assuming user #{resource.owner} would have been created")
        end
        return nil
      end

    end
  end
end<|MERGE_RESOLUTION|>--- conflicted
+++ resolved
@@ -38,7 +38,7 @@
 
       def describe_changes
         changes = []
-        changes << "change mode from '#{current_mode_s}' to '#{target_mode_s}'" if should_update_mode?
+        changes << "change mode from '#{mode_to_s(current_mode)}' to '#{mode_to_s(target_mode)}'" if should_update_mode?
         changes << "change owner from '#{current_resource.owner}' to '#{resource.owner}'" if should_update_owner?
         changes << "change group from '#{current_resource.group}' to '#{resource.group}'" if should_update_group?
         changes
@@ -86,7 +86,7 @@
         provider.requirements.assert(:create, :create_if_missing, :touch) do |a|
           a.assertion { false }
           a.failure_message(Chef::Exceptions::GroupIDNotFound, "cannot determine group id for '#{resource.group}', does the group exist on this system?")
-          a.whyrun("Assuming user #{resource.owner} would have been created")
+          a.whyrun("Assuming group #{resource.group} would have been created")
         end
         return nil
       end
@@ -103,28 +103,21 @@
         end
       end
 
-<<<<<<< HEAD
       def mode_from_resource(res)
         return nil if res == nil or res.mode.nil?
         (res.mode.respond_to?(:oct) ? res.mode.oct : res.mode.to_i) & 007777
       end
-      # TODO rename this to a more generic target_permissions
-=======
->>>>>>> 536bc2c2
+
       def target_mode
         mode_from_resource(resource)
       end
 
-      def target_mode_s
-        target_mode.nil? ? "n/a" : "0#{target_mode.to_s(8)}"
+      def mode_to_s(mode)
+        mode.nil? ? "" : "0#{mode.to_s(8)}"
       end
 
       def current_mode
         mode_from_resource(current_resource)
-      end
-
-      def current_mode_s
-        current_mode.nil? ? "n/a" : "0#{current_mode.to_s(8)}"
       end
 
       def should_update_mode?
@@ -132,16 +125,9 @@
       end
 
       def set_mode
-<<<<<<< HEAD
         if should_update_mode?
-          File.chmod(target_mode, file)
+          chmod(target_mode, file)
           Chef::Log.info("#{log_string} mode changed to #{target_mode.to_s(8)}")
-
-=======
-        if (mode = target_mode) && (mode != (stat.mode & 007777))
-          chmod(target_mode, file)
-          Chef::Log.info("#{log_string} mode changed to #{mode.to_s(8)}")
->>>>>>> 536bc2c2
           modified
         end
       end
