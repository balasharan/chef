require 'rubygems'
require 'rake/gempackagetask'
require 'rake/rdoctask'
require './tasks/rspec.rb'

GEM = "chef"
CHEF_VERSION = "0.8.0"
AUTHOR = "Adam Jacob"
EMAIL = "adam@opscode.com"
HOMEPAGE = "http://wiki.opscode.com/display/chef"
SUMMARY = "A systems integration framework, built to bring the benefits of configuration management to your entire infrastructure."

spec = Gem::Specification.new do |s|
  s.name = GEM
  s.version = CHEF_VERSION
  s.platform = Gem::Platform::RUBY
  s.has_rdoc = true
  s.extra_rdoc_files = ["README.rdoc", "LICENSE" ]
  s.summary = SUMMARY
  s.description = s.summary
  s.author = AUTHOR
  s.email = EMAIL
  s.homepage = HOMEPAGE
  
  s.add_dependency "mixlib-config", ">= 1.0.12"
  s.add_dependency "ohai", ">= 0.3.6"
<<<<<<< HEAD
  %w{mixlib-cli mixlib-log mixlib-authentication json erubis extlib amqp thor ruby-hmac}.each { |gem| s.add_dependency gem }
=======
  %w{mixlib-cli mixlib-log mixlib-authentication json erubis extlib amqp thor ruby-hmac deep_merge}.each { |gem| s.add_dependency gem }
>>>>>>> d613d475
  
  s.bindir       = "bin"
  s.executables  = %w( chef-client chef-solo knife )
  s.require_path = 'lib'
  s.files = %w(LICENSE README.rdoc) + Dir.glob("{distro,lib}/**/*")
end

Rake::GemPackageTask.new(spec) do |pkg|
  pkg.gem_spec = spec
end

Rake::RDocTask.new do |rd|
  rd.rdoc_files.include("lib/**/*.rb")
end

task :install => :package do
  sh %{sudo gem install pkg/#{GEM}-#{CHEF_VERSION} --no-rdoc --no-ri}
end

task :uninstall do
  sh %{sudo gem uninstall #{GEM} -x -v #{CHEF_VERSION} }
end

desc "create a gemspec file"
task :make_spec do
  File.open("#{GEM}.gemspec", "w") do |file|
    file.puts spec.to_ruby
  end
end
<|MERGE_RESOLUTION|>--- conflicted
+++ resolved
@@ -24,11 +24,7 @@
   
   s.add_dependency "mixlib-config", ">= 1.0.12"
   s.add_dependency "ohai", ">= 0.3.6"
-<<<<<<< HEAD
-  %w{mixlib-cli mixlib-log mixlib-authentication json erubis extlib amqp thor ruby-hmac}.each { |gem| s.add_dependency gem }
-=======
   %w{mixlib-cli mixlib-log mixlib-authentication json erubis extlib amqp thor ruby-hmac deep_merge}.each { |gem| s.add_dependency gem }
->>>>>>> d613d475
   
   s.bindir       = "bin"
   s.executables  = %w( chef-client chef-solo knife )
