#
# Author:: Daniel DeLeo (<dan@kallistec.com>)
# Copyright:: Copyright (c) 2008 Opscode, Inc.
# License:: Apache License, Version 2.0
#
# Licensed under the Apache License, Version 2.0 (the "License");
# you may not use this file except in compliance with the License.
# You may obtain a copy of the License at
#
#     http://www.apache.org/licenses/LICENSE-2.0
#
# Unless required by applicable law or agreed to in writing, software
# distributed under the License is distributed on an "AS IS" BASIS,
# WITHOUT WARRANTIES OR CONDITIONS OF ANY KIND, either express or implied.
# See the License for the specific language governing permissions and
# limitations under the License.
#


require 'spec_helper'
describe Chef::Provider::Git do

  before(:each) do
    STDOUT.stub!(:tty?).and_return(true)
    Chef::Log.level = :info

    @current_resource = Chef::Resource::Git.new("web2.0 app")
    @current_resource.revision("d35af14d41ae22b19da05d7d03a0bafc321b244c")

    @resource = Chef::Resource::Git.new("web2.0 app")
    @resource.repository "git://github.com/opscode/chef.git"
    @resource.destination "/my/deploy/dir"
    @resource.revision "d35af14d41ae22b19da05d7d03a0bafc321b244c"
    @node = Chef::Node.new
    @events = Chef::EventDispatch::Dispatcher.new
    @run_context = Chef::RunContext.new(@node, {}, @events)
    @provider = Chef::Provider::Git.new(@resource, @run_context)
    @provider.current_resource = @current_resource
  end

  context "determining the revision of the currently deployed checkout" do

    before do
      @stdout = mock("standard out")
      @stderr = mock("standard error")
      @exitstatus = mock("exitstatus")
    end

    it "sets the current revision to nil if the deploy dir does not exist" do
      ::File.should_receive(:exist?).with("/my/deploy/dir/.git").and_return(false)
      @provider.find_current_revision.should be_nil
    end

    it "determines the current revision when there is one" do
      ::File.should_receive(:exist?).with("/my/deploy/dir/.git").and_return(true)
      @stdout = "9b4d8dc38dd471246e7cfb1c3c1ad14b0f2bee13\n"
      @provider.should_receive(:shell_out!).with('git rev-parse HEAD', {:cwd => '/my/deploy/dir', :returns => [0,128]}).and_return(mock("ShellOut result", :stdout => @stdout))
      @provider.find_current_revision.should eql("9b4d8dc38dd471246e7cfb1c3c1ad14b0f2bee13")
    end

    it "gives the current revision as nil when there is no current revision" do
      ::File.should_receive(:exist?).with("/my/deploy/dir/.git").and_return(true)
      @stderr = "fatal: Not a git repository (or any of the parent directories): .git"
      @stdout = ""
      @provider.should_receive(:shell_out!).with('git rev-parse HEAD', :cwd => '/my/deploy/dir', :returns => [0,128]).and_return(mock("ShellOut result", :stdout => "", :stderr => @stderr))
      @provider.find_current_revision.should be_nil
    end
  end

  it "creates a current_resource with the currently deployed revision when a clone exists in the destination dir" do
    @provider.stub!(:find_current_revision).and_return("681c9802d1c62a45b490786c18f0b8216b309440")
    @provider.load_current_resource
    @provider.current_resource.name.should eql(@resource.name)
    @provider.current_resource.revision.should eql("681c9802d1c62a45b490786c18f0b8216b309440")
  end

  it "keeps the node and resource passed to it on initialize" do
    @provider.node.should equal(@node)
    @provider.new_resource.should equal(@resource)
  end

  context "resolving revisions to a SHA" do

    before do
      @git_ls_remote = "git ls-remote \"git://github.com/opscode/chef.git\" "
    end

    it "returns resource.revision as is if revision is already a full SHA" do
      @provider.target_revision.should eql("d35af14d41ae22b19da05d7d03a0bafc321b244c")
    end

    it "converts resource.revision from a tag to a SHA" do
      @resource.revision "v1.0"
      @stdout = ("d03c22a5e41f5ae3193460cca044ed1435029f53\trefs/heads/0.8-alpha\n" +
                 "503c22a5e41f5ae3193460cca044ed1435029f53\trefs/heads/v1.0\n")
      @provider.should_receive(:shell_out!).with(@git_ls_remote + "v1.0*", {:log_tag=>"git[web2.0 app]", :log_level=>:debug}).and_return(mock("ShellOut result", :stdout => @stdout))
      @provider.target_revision.should eql("503c22a5e41f5ae3193460cca044ed1435029f53")
    end

    it "converts resource.revision from an annotated tag to the tagged SHA (not SHA of tag)" do
      @resource.revision "v1.0"
      @stdout = ("d03c22a5e41f5ae3193460cca044ed1435029f53\trefs/heads/0.8-alpha\n" +
                 "503c22a5e41f5ae3193460cca044ed1435029f53\trefs/heads/v1.0\n" +
                 "663c22a5e41f5ae3193460cca044ed1435029f53\trefs/heads/v1.0^{}\n")
      @provider.should_receive(:shell_out!).with(@git_ls_remote + "v1.0*", {:log_tag=>"git[web2.0 app]", :log_level=>:debug}).and_return(mock("ShellOut result", :stdout => @stdout))
      @provider.target_revision.should eql("663c22a5e41f5ae3193460cca044ed1435029f53")
    end

    it "raises an invalid remote reference error if you try to deploy from ``origin'' and assertions are run" do
      @resource.revision "origin/"
      @provider.action = :checkout
      @provider.define_resource_requirements 
      ::File.stub!(:directory?).with("/my/deploy").and_return(true)
      lambda {@provider.process_resource_requirements}.should raise_error(Chef::Exceptions::InvalidRemoteGitReference)
    end

    it "raises an unresolvable git reference error if the revision can't be resolved to any revision and assertions are run" do
      @resource.revision "FAIL, that's the revision I want"
      @provider.action = :checkout
      @provider.should_receive(:shell_out!).and_return(mock("ShellOut result", :stdout => "\n"))
      @provider.define_resource_requirements 
      lambda { @provider.process_resource_requirements }.should raise_error(Chef::Exceptions::UnresolvableGitReference)
    end

    it "does not raise an error if the revision can't be resolved when assertions are not run" do
      @resource.revision "FAIL, that's the revision I want"
      @provider.should_receive(:shell_out!).and_return(mock("ShellOut result", :stdout => "\n"))
      @provider.target_revision.should == nil
    end

    it "does not raise an error when the revision is valid and assertions are run." do 
      @resource.revision "0.8-alpha"
      @stdout = "503c22a5e41f5ae3193460cca044ed1435029f53\trefs/heads/0.8-alpha\n"
      @provider.should_receive(:shell_out!).with(@git_ls_remote + "0.8-alpha*", {:log_tag=>"git[web2.0 app]", :log_level=>:debug}).and_return(mock("ShellOut result", :stdout => @stdout))
      @provider.action = :checkout
      ::File.stub!(:directory?).with("/my/deploy").and_return(true)
      @provider.define_resource_requirements 
      lambda { @provider.process_resource_requirements }.should_not raise_error(RuntimeError)
    end

    it "gives the latest HEAD revision SHA if nothing is specified" do
      @stdout =<<-SHAS
28af684d8460ba4793eda3e7ac238c864a5d029a\tHEAD
503c22a5e41f5ae3193460cca044ed1435029f53\trefs/heads/0.8-alpha
28af684d8460ba4793eda3e7ac238c864a5d029a\trefs/heads/master
c44fe79bb5e36941ce799cee6b9de3a2ef89afee\trefs/tags/0.5.2
14534f0e0bf133dc9ff6dbe74f8a0c863ff3ac6d\trefs/tags/0.5.4
d36fddb4291341a1ff2ecc3c560494e398881354\trefs/tags/0.5.6
9e5ce9031cbee81015de680d010b603bce2dd15f\trefs/tags/0.6.0
9b4d8dc38dd471246e7cfb1c3c1ad14b0f2bee13\trefs/tags/0.6.2
014a69af1cdce619de82afaf6cdb4e6ac658fede\trefs/tags/0.7.0
fa8097ff666af3ce64761d8e1f1c2aa292a11378\trefs/tags/0.7.2
44f9be0b33ba5c10027ddb030a5b2f0faa3eeb8d\trefs/tags/0.7.4
d7b9957f67236fa54e660cc3ab45ffecd6e0ba38\trefs/tags/0.7.8
b7d19519a1c15f1c1a324e2683bd728b6198ce5a\trefs/tags/0.7.8^{}
ebc1b392fe7e8f0fbabc305c299b4d365d2b4d9b\trefs/tags/chef-server-package
SHAS
      @resource.revision ''
      @provider.should_receive(:shell_out!).with(@git_ls_remote + "HEAD", {:log_tag=>"git[web2.0 app]", :log_level=>:debug}).and_return(mock("ShellOut result", :stdout => @stdout))
      @provider.target_revision.should eql("28af684d8460ba4793eda3e7ac238c864a5d029a")
    end
  end

  it "responds to :revision_slug as an alias for target_revision" do
    @provider.should respond_to(:revision_slug)
  end

  it "runs a clone command with default git options" do
    @resource.user "deployNinja"
    @resource.ssh_wrapper "do_it_this_way.sh"
<<<<<<< HEAD
    expected_cmd = "git clone  git://github.com/opscode/chef.git \"/my/deploy/dir\""
=======
    expected_cmd = "git clone  \"git://github.com/opscode/chef.git\" \"/my/deploy/dir\""
>>>>>>> 3d87fac9
    @provider.should_receive(:shell_out!).with(expected_cmd, :user => "deployNinja",
                                                :environment =>{"GIT_SSH"=>"do_it_this_way.sh"}, :log_level => :info, :log_tag => "git[web2.0 app]", :live_stream => STDOUT)

    @provider.clone
  end

  it "runs a clone command with escaped destination" do
    @resource.user "deployNinja"
    @resource.destination "/Application Support/with/space"
    @resource.ssh_wrapper "do_it_this_way.sh"
<<<<<<< HEAD
    expected_cmd = "git clone  git://github.com/opscode/chef.git \"/Application Support/with/space\""
=======
    expected_cmd = "git clone  \"git://github.com/opscode/chef.git\" \"/Application Support/with/space\""
>>>>>>> 3d87fac9
    @provider.should_receive(:shell_out!).with(expected_cmd, :user => "deployNinja",
                                                :environment =>{"GIT_SSH"=>"do_it_this_way.sh"}, :log_level => :info, :log_tag => "git[web2.0 app]", :live_stream => STDOUT)
    @provider.clone
  end

  it "compiles a clone command using --depth for shallow cloning" do
    @resource.depth 5
<<<<<<< HEAD
    expected_cmd = "git clone --depth 5 git://github.com/opscode/chef.git \"/my/deploy/dir\""
=======
    expected_cmd = "git clone --depth 5 \"git://github.com/opscode/chef.git\" \"/my/deploy/dir\""
>>>>>>> 3d87fac9
    @provider.should_receive(:shell_out!).with(expected_cmd, {:log_level => :info, :log_tag => "git[web2.0 app]", :live_stream => STDOUT})
    @provider.clone
  end

  it "compiles a clone command with a remote other than ``origin''" do
    @resource.remote "opscode"
<<<<<<< HEAD
    expected_cmd = "git clone -o opscode git://github.com/opscode/chef.git \"/my/deploy/dir\""
=======
    expected_cmd = "git clone -o opscode \"git://github.com/opscode/chef.git\" \"/my/deploy/dir\""
>>>>>>> 3d87fac9
    @provider.should_receive(:shell_out!).with(expected_cmd, {:log_level => :info, :log_tag => "git[web2.0 app]", :live_stream => STDOUT})
    @provider.clone
  end

  it "runs a checkout command with default options" do
    expected_cmd = 'git checkout -b deploy d35af14d41ae22b19da05d7d03a0bafc321b244c'
    @provider.should_receive(:shell_out!).with(expected_cmd, :cwd => "/my/deploy/dir", :log_level => :debug, :log_tag => "git[web2.0 app]")
    @provider.checkout
  end

  it "runs an enable_submodule command" do
    @resource.enable_submodules true
    expected_cmd = "git submodule sync"
    @provider.should_receive(:shell_out!).with(expected_cmd, :cwd => "/my/deploy/dir", :log_level => :info, :log_tag => "git[web2.0 app]", :live_stream => STDOUT)
    expected_cmd = "git submodule update --init --recursive"
    @provider.should_receive(:shell_out!).with(expected_cmd, :cwd => "/my/deploy/dir", :log_level => :info, :log_tag => "git[web2.0 app]", :live_stream => STDOUT)
    @provider.enable_submodules
  end

  it "does nothing for enable_submodules if resource.enable_submodules #=> false" do
    @provider.should_not_receive(:shell_out!)
    @provider.enable_submodules
  end

  it "runs a sync command with default options" do
    expected_cmd = "git fetch origin && git fetch origin --tags && git reset --hard d35af14d41ae22b19da05d7d03a0bafc321b244c"
    @provider.should_receive(:shell_out!).with(expected_cmd, :cwd=> "/my/deploy/dir", :log_level => :debug, :log_tag => "git[web2.0 app]")
    @provider.fetch_updates
  end

  it "runs a sync command with the user and group specified in the resource" do
    @resource.user("whois")
    @resource.group("thisis")
    expected_cmd = "git fetch origin && git fetch origin --tags && git reset --hard d35af14d41ae22b19da05d7d03a0bafc321b244c"
    @provider.should_receive(:shell_out!).with(expected_cmd, :cwd => "/my/deploy/dir",
                                                :user => "whois", :group => "thisis", :log_level => :debug, :log_tag => "git[web2.0 app]")
    @provider.fetch_updates
  end

  it "configures remote tracking branches when remote is not ``origin''" do
    @resource.remote "opscode"
    conf_tracking_branches =  "git config remote.opscode.url git://github.com/opscode/chef.git && " +
                              "git config remote.opscode.fetch +refs/heads/*:refs/remotes/opscode/*"
    @provider.should_receive(:shell_out!).with(conf_tracking_branches, :cwd => "/my/deploy/dir", :log_tag => "git[web2.0 app]", :log_level => :debug)
    fetch_command = "git fetch opscode && git fetch opscode --tags && git reset --hard d35af14d41ae22b19da05d7d03a0bafc321b244c"
    @provider.should_receive(:shell_out!).with(fetch_command, :cwd => "/my/deploy/dir", :log_level => :debug, :log_tag => "git[web2.0 app]")
    @provider.fetch_updates
  end

  it "raises an error if the git clone command would fail because the enclosing directory doesn't exist" do
    @provider.stub!(:shell_out!)
    lambda {@provider.run_action(:sync)}.should raise_error(Chef::Exceptions::MissingParentDirectory)
  end

  it "does a checkout by cloning the repo and then enabling submodules" do
    # will be invoked in load_current_resource 
    ::File.stub!(:exist?).with("/my/deploy/dir/.git").and_return(false)

    ::File.stub!(:exist?).with("/my/deploy/dir").and_return(true)
    ::File.stub!(:directory?).with("/my/deploy").and_return(true)
    ::Dir.stub!(:entries).with("/my/deploy/dir").and_return(['.','..'])
    @provider.should_receive(:clone)
    @provider.should_receive(:checkout)
    @provider.should_receive(:enable_submodules)
    @provider.run_action(:checkout)
    # Even though an actual run will cause an update to occur, the fact that we've stubbed out
    # the actions above will prevent updates from registering
    # @resource.should be_updated
  end

  # REGRESSION TEST: on some OSes, the entries from an empty directory will be listed as
  # ['..', '.'] but this shouldn't change the behavior
  it "does a checkout by cloning the repo and then enabling submodules when the directory entries are listed as %w{.. .}" do
    ::File.stub!(:exist?).with("/my/deploy/dir/.git").and_return(false)
    ::File.stub!(:exist?).with("/my/deploy/dir").and_return(false)
    ::File.stub!(:directory?).with("/my/deploy").and_return(true)
    ::Dir.stub!(:entries).with("/my/deploy/dir").and_return(['..','.'])
    @provider.should_receive(:clone)
    @provider.should_receive(:checkout)
    @provider.should_receive(:enable_submodules)
    @provider.run_action(:checkout)
   # @resource.should be_updated
  end

  it "should not checkout if the destination exists or is a non empty directory" do
    # will be invoked in load_current_resource 
    ::File.stub!(:exist?).with("/my/deploy/dir/.git").and_return(false)

    ::File.stub!(:exist?).with("/my/deploy/dir").and_return(true)
    ::File.stub!(:directory?).with("/my/deploy").and_return(true)
    ::Dir.stub!(:entries).with("/my/deploy/dir").and_return(['.','..','foo','bar'])
    @provider.should_not_receive(:clone)
    @provider.should_not_receive(:checkout)
    @provider.should_not_receive(:enable_submodules)
    @provider.run_action(:checkout)
    @resource.should_not be_updated
  end

  it "syncs the code by updating the source when the repo has already been checked out" do
    ::File.should_receive(:exist?).with("/my/deploy/dir/.git").and_return(true)
    ::File.stub!(:directory?).with("/my/deploy").and_return(true)
    @provider.should_receive(:find_current_revision).exactly(2).and_return('d35af14d41ae22b19da05d7d03a0bafc321b244c')
    @provider.should_not_receive(:fetch_updates)
    @provider.run_action(:sync)
    @resource.should_not be_updated
  end

  it "marks the resource as updated when the repo is updated and gets a new version" do
    ::File.should_receive(:exist?).with("/my/deploy/dir/.git").and_return(true)
    ::File.stub!(:directory?).with("/my/deploy").and_return(true)
    # invoked twice - first time from load_current_resource
    @provider.should_receive(:find_current_revision).exactly(2).and_return('d35af14d41ae22b19da05d7d03a0bafc321b244c')
    @provider.stub!(:target_revision).and_return('28af684d8460ba4793eda3e7ac238c864a5d029a')
    @provider.should_receive(:fetch_updates)
    @provider.should_receive(:enable_submodules)
    @provider.run_action(:sync)
   # @resource.should be_updated
  end

  it "does not fetch any updates if the remote revision matches the current revision" do
    ::File.should_receive(:exist?).with("/my/deploy/dir/.git").and_return(true)
    ::File.stub!(:directory?).with("/my/deploy").and_return(true)
    @provider.stub!(:find_current_revision).and_return('d35af14d41ae22b19da05d7d03a0bafc321b244c')
    @provider.stub!(:target_revision).and_return('d35af14d41ae22b19da05d7d03a0bafc321b244c')
    @provider.should_not_receive(:fetch_updates)
    @provider.run_action(:sync)
    @resource.should_not be_updated
  end

  it "clones the repo instead of fetching it if the deploy directory doesn't exist" do
    ::File.stub!(:directory?).with("/my/deploy").and_return(true)
    ::File.should_receive(:exist?).with("/my/deploy/dir/.git").exactly(2).and_return(false)
    @provider.should_receive(:action_checkout)
    @provider.should_not_receive(:shell_out!)
    @provider.run_action(:sync)
   # @resource.should be_updated
  end

  it "clones the repo instead of fetching updates if the deploy directory is empty" do
    ::File.should_receive(:exist?).with("/my/deploy/dir/.git").exactly(2).and_return(false)
    ::File.stub!(:directory?).with("/my/deploy").and_return(true)
    ::File.stub!(:directory?).with("/my/deploy/dir").and_return(true)
    @provider.stub!(:sync_command).and_return("huzzah!")
    @provider.should_receive(:action_checkout)
    @provider.should_not_receive(:shell_out!).with("huzzah!", :cwd => "/my/deploy/dir")
    @provider.run_action(:sync)
    #@resource.should be_updated
  end

  it "does an export by cloning the repo then removing the .git directory" do
    @provider.should_receive(:action_checkout)
    FileUtils.should_receive(:rm_rf).with(@resource.destination + "/.git")
    @provider.run_action(:export)
    @resource.should be_updated
  end

end<|MERGE_RESOLUTION|>--- conflicted
+++ resolved
@@ -168,11 +168,7 @@
   it "runs a clone command with default git options" do
     @resource.user "deployNinja"
     @resource.ssh_wrapper "do_it_this_way.sh"
-<<<<<<< HEAD
     expected_cmd = "git clone  git://github.com/opscode/chef.git \"/my/deploy/dir\""
-=======
-    expected_cmd = "git clone  \"git://github.com/opscode/chef.git\" \"/my/deploy/dir\""
->>>>>>> 3d87fac9
     @provider.should_receive(:shell_out!).with(expected_cmd, :user => "deployNinja",
                                                 :environment =>{"GIT_SSH"=>"do_it_this_way.sh"}, :log_level => :info, :log_tag => "git[web2.0 app]", :live_stream => STDOUT)
 
@@ -183,11 +179,7 @@
     @resource.user "deployNinja"
     @resource.destination "/Application Support/with/space"
     @resource.ssh_wrapper "do_it_this_way.sh"
-<<<<<<< HEAD
     expected_cmd = "git clone  git://github.com/opscode/chef.git \"/Application Support/with/space\""
-=======
-    expected_cmd = "git clone  \"git://github.com/opscode/chef.git\" \"/Application Support/with/space\""
->>>>>>> 3d87fac9
     @provider.should_receive(:shell_out!).with(expected_cmd, :user => "deployNinja",
                                                 :environment =>{"GIT_SSH"=>"do_it_this_way.sh"}, :log_level => :info, :log_tag => "git[web2.0 app]", :live_stream => STDOUT)
     @provider.clone
@@ -195,22 +187,14 @@
 
   it "compiles a clone command using --depth for shallow cloning" do
     @resource.depth 5
-<<<<<<< HEAD
     expected_cmd = "git clone --depth 5 git://github.com/opscode/chef.git \"/my/deploy/dir\""
-=======
-    expected_cmd = "git clone --depth 5 \"git://github.com/opscode/chef.git\" \"/my/deploy/dir\""
->>>>>>> 3d87fac9
     @provider.should_receive(:shell_out!).with(expected_cmd, {:log_level => :info, :log_tag => "git[web2.0 app]", :live_stream => STDOUT})
     @provider.clone
   end
 
   it "compiles a clone command with a remote other than ``origin''" do
     @resource.remote "opscode"
-<<<<<<< HEAD
     expected_cmd = "git clone -o opscode git://github.com/opscode/chef.git \"/my/deploy/dir\""
-=======
-    expected_cmd = "git clone -o opscode \"git://github.com/opscode/chef.git\" \"/my/deploy/dir\""
->>>>>>> 3d87fac9
     @provider.should_receive(:shell_out!).with(expected_cmd, {:log_level => :info, :log_tag => "git[web2.0 app]", :live_stream => STDOUT})
     @provider.clone
   end
